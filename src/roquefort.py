import asyncio
import logging
from pprint import pp, pformat, pprint
import time
from celery import Celery, Task
from fastapi import FastAPI
from celery.events import EventReceiver as Receiver

from .helpers import (
    format_queue_names,
    get_exception_name,
    get_queue_name_from_worker_metadata,
    get_worker_names,
)

from .metrics.metrics import MetricService
from .server.server import HttpServer


class Roquefort:

    def __init__(
        self,
        broker_url: str,
        host: str,
        port: int,
        prefix: str = "roquefort_",
        custom_labels: dict = None,
        default_queue_name: str = None,
        worker_heartbeat_timeout: int = 60,
    ) -> None:
        self._broker_url = broker_url
        self._metrics: MetricService = MetricService(
            metric_prefix=prefix, custom_labels=custom_labels
        )
        self._server: HttpServer = HttpServer(
            host=host, port=port, registry=self._metrics.get_registry()
        )
        self._app: Celery = None
        self._state: Celery.events.State = None
        self._shutdown_event = asyncio.Event()
        self._server_started = False
        self._workers_metadata = {}
        self._tracked_events = []
        self._default_queue_name = default_queue_name
        self._worker_heartbeat_timeout = worker_heartbeat_timeout

        # Create metrics
        #   Counters
        self._metrics.create_counter(
            "task_sent",
            "Sent when a task message is published.",
            labels=["name", "hostname", "queue_name"],
        )
        self._metrics.create_counter(
            "task_received",
            "Received when a task message is received.",
            labels=["name", "worker", "hostname", "queue_name"],
        )
        self._metrics.create_counter(
            "task_started",
            "Sent just before a worker runs a task.",
            labels=["name", "worker", "hostname", "queue_name"],
        )
        self._metrics.create_counter(
            "task_succeeded",
            "Sent if the task was executed successfully.",
            labels=["name", "worker", "hostname", "queue_name"],
        )
        self._metrics.create_counter(
            "task_failed",
            "Sent if the task failed.",
            labels=["name", "worker", "hostname", "queue_name", "exception"],
        )
        self._metrics.create_counter(
            "task_retried",
            "Sent if the task was retried.",
            labels=["name", "worker", "hostname", "queue_name", "exception"],
        )
        self._metrics.create_counter(
            "task_rejected",
            "Sent if the task was rejected.",
            labels=["name", "worker", "hostname", "queue_name"],
        )
        self._metrics.create_counter(
            "task_revoked",
            "Sent if the task was revoked.",
            labels=["name", "worker", "hostname", "queue_name"],
        )
        #   Gauges
        self._metrics.create_gauge(
            "worker_active",
            "Number of active workers. It indicates that the worker has recently sent a heartbeat.",
            labels=["hostname", "worker", "queue_name"],
        )
        self._metrics.create_gauge(
            "worker_tasks_active",
            "Number of tasks currently being processed by the workers.",
            labels=["hostname", "queue_name"],
        )
        self._metrics.create_gauge(
            "queue_length", "Number of tasks in the queue.", labels=["queue_name"]
        )
        self._metrics.create_gauge(
            "active_consumer_count",
            "The number of active consumer in broker queue.",
            labels=["queue_name"],
        )
        self._metrics.create_gauge(
            "active_worker_count",
            "The number of active workers in broker queue.",
            labels=["queue_name"],
        )
        self._metrics.create_gauge(
            "active_process_count",
            "The number of active processes in broker queue.",
            labels=["queue_name"],
        )
        #   Histograms
        self._metrics.create_histogram(
            "task_runtime",
            "Histogram of task runtime measurements.",
            labels=["name", "hostname", "queue_name"],
        )

    def _lifespan(self):
        async def lifespan(app: FastAPI):
            asyncio.create_task(self.update_metrics())
            yield

        return lifespan

    async def _purger(self):
        logging.debug("purging metrics")
        workers_to_remove = []

        for worker, metadata in self._workers_metadata.items():
            hostname = worker
            worker_name, _ = get_worker_names(hostname)
            queue_name = (
                metadata["queues"][0]
                if metadata["queues"]
                else self._default_queue_name
            )

            if (
                time.time() - metadata["last_heartbeat"]
                > self._worker_heartbeat_timeout * 5
            ):
                logging.warning(f"purging metrics for worker {worker}")
                self._metrics.remove_gauge_by_label_value(
                    name="worker_active",
                    value=hostname,
                )
                workers_to_remove.append(worker)
                continue

<<<<<<< HEAD
            if time.time() - metadata["last_heartbeat"] > self._worker_heartbeat_timeout:
=======
            if (
                time.time() - metadata["last_heartbeat"]
                > self._worker_heartbeat_timeout
            ):
>>>>>>> b10814ef
                logging.debug(f"setting worker_active to 0 for worker {worker}")
                self._metrics.set_gauge(
                    name="worker_active",
                    value=0,
                    labels={
                        "hostname": hostname,
                        "worker": worker_name,
                        "queue_name": queue_name,
                    },
                )
                continue

        for worker in workers_to_remove:
            del self._workers_metadata[worker]

    async def _purger_loop(self):
        while not self._shutdown_event.is_set():
            await self._purger()
            await asyncio.sleep(self._worker_heartbeat_timeout)

    async def _consume_events(
        self, receiver: Receiver, loop: asyncio.AbstractEventLoop
    ):
        # Use run_in_executor to avoid blocking the event loop
        await loop.run_in_executor(
            None,
            lambda: receiver.capture(limit=None, timeout=10, wakeup=True),
        )

    async def _consume_events_loop(self, handlers: dict):
        with self._app.connection() as connection:
            recv = self._app.events.Receiver(connection, handlers=handlers)
            loop = asyncio.get_event_loop()
            while not self._shutdown_event.is_set():
                await self._consume_events(recv, loop)
                await asyncio.sleep(1)

    async def update_metrics(self):
        logging.info("starting metrics collection")
        self._app = Celery(broker=self._broker_url)
        self._state = self._app.events.State()
        handlers = {
            "task-sent": self._handle_task_sent,
            "task-received": self._handle_task_received,
            "task-started": self._handle_task_started,
            "task-succeeded": self._handle_task_succeeded,
            "task-failed": self._handle_task_failed,
            "task-retried": self._handle_task_retried,
            "task-rejected": self._handle_task_rejected,
            "task-revoked": self._handle_task_revoked,
            "worker-heartbeat": self._handle_worker_heartbeat,
            "worker-online": self._handle_worker_status,
            "worker-offline": self._handle_worker_status,
        }

        self._tracked_events = list(handlers.keys())

        # Load queue info
        self._load_worker_metadata()

        try:
            consume_task = asyncio.create_task(self._consume_events_loop(handlers))
            purge_task = asyncio.create_task(self._purger_loop())

            await asyncio.wait(
                [consume_task, purge_task], return_when=asyncio.FIRST_COMPLETED
            )

        except (KeyboardInterrupt, SystemExit):
            logging.info("Shutdown signal received, stopping metrics collection")
            self._shutdown_event.set()
        except Exception as e:
            if not self._shutdown_event.is_set():
                logging.exception(f"Fatal error in update_metrics: {e}")
                raise
        finally:
            logging.info("metrics collection stopped")

    async def run(self):
        logging.info("starting Roquefort")

        try:
            # Start HTTP server only once
            if not self._server_started:
                await self._server.run()
                self._server_started = True

            # Start metrics collection
            await self.update_metrics()
        except (KeyboardInterrupt, SystemExit):
            logging.info("shutdown signal received, stopping Roquefort gracefully")
            self._shutdown_event.set()
        except Exception as e:
            logging.exception(f"fatal error in run: {e}")
            self._shutdown_event.set()
            raise
        finally:
            logging.info("Roquefort stopped")

    def _handle_task_generic(
        self, event: dict, task: Task, metric_name: str, labels: dict = {}
    ):
        event_type = event.get("type")

        logging.debug(f"event of type {event_type} received")

        if event_type not in self._tracked_events:
            logging.warning(
                f"event {event_type} not tracked. Will be processed as {metric_name}"
            )

        try:
            self._metrics.increment_counter(name=metric_name, labels=labels)
        except Exception as e:
            logging.error(f"error setting {metric_name} metric: {e}")

    def _handle_task_sent(self, event):
        task: Task = self._get_task_from_event(event)
        queue_name = event.get("queue") or self._default_queue_name

        labels = {
            "name": event.get("name"),
            "hostname": event.get("hostname"),
            "queue_name": queue_name,
        }

        task: Task = self._get_task_from_event(event)
        queue_name = event.get("queue") or self._default_queue_name

        labels = {
            "name": event.get("name"),
            "hostname": event.get("hostname"),
            "queue_name": queue_name,
        }

        self._handle_task_generic(
            event=event,
            task=task,
            metric_name="task_sent",
            labels=labels,
        )

    def _handle_task_received(self, event):
        task = self._get_task_from_event(event)

        queue_name = (
            getattr(task, "queue")
            or get_queue_name_from_worker_metadata(
                event.get("hostname"), self._workers_metadata
            )
            or self._default_queue_name
        )

        worker_name, _ = get_worker_names(event.get("hostname"))

        labels = {
            "name": event.get("name"),
            "worker": worker_name,
            "hostname": event.get("hostname"),
            "queue_name": queue_name,
        }

        self._handle_task_generic(
            event=event,
            task=task,
            metric_name="task_received",
            labels=labels,
        )

    def _handle_task_started(self, event):
        task = self._get_task_from_event(event)

        hostname = event.get("hostname")
        worker_name, _ = get_worker_names(hostname)

        queue_name = (
            getattr(task, "queue")
            or get_queue_name_from_worker_metadata(hostname, self._workers_metadata)
            or self._default_queue_name
        )

        self._handle_task_generic(
            event=event,
            task=task,
            metric_name="task_started",
            labels={
                "name": getattr(task, "name"),
                "worker": worker_name,
                "hostname": hostname,
                "queue_name": queue_name,
            },
        )

    def _handle_task_succeeded(self, event):
        task = self._get_task_from_event(event)

        hostname = event.get("hostname")
        worker_name, _ = get_worker_names(hostname)

        queue_name = (
            getattr(task, "queue")
            or get_queue_name_from_worker_metadata(hostname, self._workers_metadata)
            or self._default_queue_name
        )

        self._handle_task_generic(
            event=event,
            task=task,
            metric_name="task_succeeded",
            labels={
                "name": getattr(task, "name"),
                "worker": worker_name,
                "hostname": hostname,
                "queue_name": queue_name,
            },
        )

    def _handle_task_failed(self, event):
        task = self._get_task_from_event(event)

        hostname = event.get("hostname")
        worker_name, _ = get_worker_names(hostname)

        queue_name = (
            getattr(task, "queue")
            or get_queue_name_from_worker_metadata(hostname, self._workers_metadata)
            or self._default_queue_name
        )

        exception = getattr(task, "exception", None) or event.get("exception")
        exception_name = get_exception_name(exception)

        self._handle_task_generic(
            event=event,
            task=task,
            metric_name="task_failed",
            labels={
                "name": getattr(task, "name"),
                "worker": worker_name,
                "hostname": hostname,
                "queue_name": queue_name,
                "exception": exception_name,
            },
        )

    def _handle_task_retried(self, event):
        task = self._get_task_from_event(event)

        hostname = event.get("hostname")
        worker_name, _ = get_worker_names(hostname)

        queue_name = (
            getattr(task, "queue")
            or get_queue_name_from_worker_metadata(hostname, self._workers_metadata)
            or self._default_queue_name
        )

        exception = getattr(task, "exception", None) or event.get("exception")
        exception_name = get_exception_name(exception)

        self._handle_task_generic(
            event=event,
            task=task,
            metric_name="task_retried",
            labels={
                "name": getattr(task, "name"),
                "worker": worker_name,
                "hostname": hostname,
                "queue_name": queue_name,
                "exception": exception_name,
            },
        )

    def _handle_task_rejected(self, event):
        task = self._get_task_from_event(event)

        hostname = event.get("hostname")
        worker_name, _ = get_worker_names(hostname)

        queue_name = (
            getattr(task, "queue")
            or get_queue_name_from_worker_metadata(hostname, self._workers_metadata)
            or self._default_queue_name
        )

        self._handle_task_generic(
            event=event,
            task=task,
            metric_name="task_rejected",
            labels={
                "name": getattr(task, "name"),
                "worker": worker_name,
                "hostname": hostname,
                "queue_name": queue_name,
            },
        )

    def _handle_task_revoked(self, event):
        task = self._get_task_from_event(event)

        hostname = event.get("hostname")
        worker_name, _ = get_worker_names(hostname)

        queue_name = (
            getattr(task, "queue")
            or get_queue_name_from_worker_metadata(hostname, self._workers_metadata)
            or self._default_queue_name
        )

        self._handle_task_generic(
            event=event,
            task=task,
            metric_name="task_revoked",
            labels={
                "name": getattr(task, "name"),
                "worker": worker_name,
                "hostname": hostname,
                "queue_name": queue_name,
            },
        )

    def _handle_worker_heartbeat(self, event):
        logging.debug(f"worker heartbeat received from {event.get('hostname')}")

        hostname = event.get("hostname")
        worker_name, _ = get_worker_names(hostname)

        if hostname in self._workers_metadata:
            self._workers_metadata[hostname]["last_heartbeat"] = time.time()
        else:
            self._load_worker_metadata(hostname)

        queue_name = (
            get_queue_name_from_worker_metadata(hostname, self._workers_metadata)
            or self._default_queue_name
        )

        value = 1

        try:
            self._metrics.set_gauge(
                name="worker_active",
                value=value,
                labels={
                    "hostname": hostname,
                    "worker": worker_name,
                    "queue_name": queue_name,
                },
            )
        except Exception as e:
            logging.error(f"error setting worker_active metric: {e}")

        # todo: add metrics handling for active processes.
        # todo: add metrics handling for processed tasks.

    def _handle_worker_status(self, event):
        event_type = event.get("type")
        hostname = event.get("hostname")
        worker_name, _ = get_worker_names(hostname)

        logging.debug(f"received event {event_type} for worker {hostname}")

        if event_type == "worker-online" and hostname not in self._workers_metadata:
            self._load_worker_metadata(hostname)

        value = 0

        queue_name = (
            get_queue_name_from_worker_metadata(hostname, self._workers_metadata)
            or self._default_queue_name
        )

        if event_type == "worker-online":
            value = 1

        self._metrics.set_gauge(
            name="worker_active",
            value=value,
            labels={
                "hostname": hostname,
                "worker": worker_name,
                "queue_name": queue_name,
            },
        )

    def _get_task_from_event(self, event) -> Task:
        self._state.event(event)
        return self._state.tasks.get(event.get("uuid"))

    def _load_worker_metadata(self, hostname: str = None) -> None:

<<<<<<< HEAD
=======

>>>>>>> b10814ef
        if hostname and hostname in self._workers_metadata:
            return

        destination = [hostname] if hostname else None 

<<<<<<< HEAD
        queues = self._app.control.inspect(destination=destination).active_queues() or {}

        for worker_name, queue_info_list in queues.items():
            if worker_name not in self._workers_metadata:
                self._workers_metadata[worker_name] = {"queues": [], "last_heartbeat": time.time()}
=======
        destination = [hostname] if hostname else None

        queues = (
            self._app.control.inspect(destination=destination).active_queues() or {}
        )

        for worker_name, queue_info_list in queues.items():
            if worker_name not in self._workers_metadata:
                self._workers_metadata[worker_name] = {
                    "queues": [],
                    "last_heartbeat": time.time(),
                }
>>>>>>> b10814ef

            for queue_info in queue_info_list:
                queue_name = queue_info.get("name")

                if not queue_name:
                    continue

                if queue_name not in self._workers_metadata[worker_name]["queues"]:
                    self._workers_metadata[worker_name]["queues"].append(queue_name)


async def main():
    roquefort = Roquefort(
        broker_url="redis://localhost:6379/0",
        host="0.0.0.0",
        port=8001,
        custom_labels={"who_you_gonna_call": "ghostbusters"},
    )
    await roquefort.run()


if __name__ == "__main__":
    asyncio.run(main())<|MERGE_RESOLUTION|>--- conflicted
+++ resolved
@@ -155,14 +155,10 @@
                 workers_to_remove.append(worker)
                 continue
 
-<<<<<<< HEAD
-            if time.time() - metadata["last_heartbeat"] > self._worker_heartbeat_timeout:
-=======
             if (
                 time.time() - metadata["last_heartbeat"]
                 > self._worker_heartbeat_timeout
             ):
->>>>>>> b10814ef
                 logging.debug(f"setting worker_active to 0 for worker {worker}")
                 self._metrics.set_gauge(
                     name="worker_active",
@@ -554,35 +550,16 @@
 
     def _load_worker_metadata(self, hostname: str = None) -> None:
 
-<<<<<<< HEAD
-=======
-
->>>>>>> b10814ef
         if hostname and hostname in self._workers_metadata:
             return
 
         destination = [hostname] if hostname else None 
 
-<<<<<<< HEAD
         queues = self._app.control.inspect(destination=destination).active_queues() or {}
 
         for worker_name, queue_info_list in queues.items():
             if worker_name not in self._workers_metadata:
                 self._workers_metadata[worker_name] = {"queues": [], "last_heartbeat": time.time()}
-=======
-        destination = [hostname] if hostname else None
-
-        queues = (
-            self._app.control.inspect(destination=destination).active_queues() or {}
-        )
-
-        for worker_name, queue_info_list in queues.items():
-            if worker_name not in self._workers_metadata:
-                self._workers_metadata[worker_name] = {
-                    "queues": [],
-                    "last_heartbeat": time.time(),
-                }
->>>>>>> b10814ef
 
             for queue_info in queue_info_list:
                 queue_name = queue_info.get("name")
