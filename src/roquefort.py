--- conflicted
+++ resolved
@@ -1,10 +1,17 @@
 import asyncio
 import logging
 from pprint import pp, pformat, pprint
+from pprint import pp, pformat, pprint
 import socket
 from celery import Celery, Task
+from celery import Celery, Task
 from fastapi import FastAPI
 
+from .helpers import (
+    format_queue_names,
+    get_queue_name_from_worker_metadata,
+    get_worker_names,
+)
 from .helpers import (
     format_queue_names,
     get_queue_name_from_worker_metadata,
@@ -24,6 +31,7 @@
         prefix: str = "roquefort_",
         custom_labels: dict = None,
         default_queue_name: str = None,
+        default_queue_name: str = None,
     ) -> None:
         self._broker_url = broker_url
         self._metrics: MetricService = MetricService(
@@ -39,6 +47,8 @@
         self._workers_metadata = {}
         self._tracked_events = []
         self._default_queue_name = default_queue_name
+        self._tracked_events = []
+        self._default_queue_name = default_queue_name
 
         # Create metrics
         #   Counters
@@ -51,15 +61,18 @@
             "task_received",
             "Received when a task message is received.",
             labels=["name", "worker", "hostname", "queue_name"],
+            labels=["name", "worker", "hostname", "queue_name"],
         )
         self._metrics.create_counter(
             "task_started",
             "Sent just before a worker runs a task.",
             labels=["name", "worker", "hostname", "queue_name"],
+            labels=["name", "worker", "hostname", "queue_name"],
         )
         self._metrics.create_counter(
             "task_succeeded",
             "Sent if the task was executed successfully.",
+            labels=["name", "worker", "hostname", "queue_name"],
             labels=["name", "worker", "hostname", "queue_name"],
         )
         self._metrics.create_counter(
@@ -134,11 +147,7 @@
             "task-received": self._handle_task_received,
             "task-started": self._handle_task_started,
             "task-succeeded": self._handle_task_succeeded,
-<<<<<<< HEAD
             "task-failed": self._handle_task_failed,
-=======
-            # "task-failed": self._handle_task_failed,
->>>>>>> 30e8849a
             # "task-retried": self._handle_task_retried,
             # "task-rejected": self._handle_task_rejected,
             # "task-revoked": self._handle_task_revoked,
@@ -149,6 +158,8 @@
 
         self._tracked_events = list(handlers.keys())
 
+        self._tracked_events = list(handlers.keys())
+
         # Load queue info
         queues = self._app.control.inspect().active_queues() or {}
 
@@ -172,6 +183,7 @@
 
                 while not self._shutdown_event.is_set():
                     try:
+                        logging.debug("updating metrics")
                         logging.debug("updating metrics")
                         # Use run_in_executor to avoid blocking the event loop
                         await loop.run_in_executor(
@@ -200,8 +212,10 @@
                 raise
         finally:
             logging.info("metrics collection stopped")
+            logging.info("metrics collection stopped")
 
     async def run(self):
+        logging.info("starting Roquefort")
         logging.info("starting Roquefort")
 
         try:
@@ -214,8 +228,10 @@
             await self.update_metrics()
         except (KeyboardInterrupt, SystemExit):
             logging.info("shutdown signal received, stopping Roquefort gracefully")
+            logging.info("shutdown signal received, stopping Roquefort gracefully")
             self._shutdown_event.set()
         except Exception as e:
+            logging.exception(f"fatal error in run: {e}")
             logging.exception(f"fatal error in run: {e}")
             self._shutdown_event.set()
             raise
@@ -234,9 +250,22 @@
                 f"event {event_type} not tracked. Will be processed as {metric_name}"
             )
 
+    def _handle_task_generic(
+        self, event: dict, task: Task, metric_name: str, labels: dict = {}
+    ):
+        event_type = event.get("type")
+
+        logging.debug(f"event of type {event_type} received")
+
+        if event_type not in self._tracked_events:
+            logging.warning(
+                f"event {event_type} not tracked. Will be processed as {metric_name}"
+            )
+
         try:
             self._metrics.increment_counter(name=metric_name, labels=labels)
         except Exception as e:
+            logging.error(f"error setting {metric_name} metric: {e}")
             logging.error(f"error setting {metric_name} metric: {e}")
 
     def _handle_task_sent(self, event):
@@ -249,7 +278,20 @@
             "queue_name": queue_name,
         }
 
-        self._handle_task_generic(
+        task: Task = self._get_task_from_event(event)
+        queue_name = event.get("queue") or self._default_queue_name
+
+        labels = {
+            "name": event.get("name"),
+            "hostname": event.get("hostname"),
+            "queue_name": queue_name,
+        }
+
+        self._handle_task_generic(
+            event=event,
+            task=task,
+            metric_name="task_sent",
+            labels=labels,
             event=event,
             task=task,
             metric_name="task_sent",
@@ -276,7 +318,30 @@
             "queue_name": queue_name,
         }
 
-        self._handle_task_generic(
+        task = self._get_task_from_event(event)
+
+        queue_name = (
+            getattr(task, "queue")
+            or get_queue_name_from_worker_metadata(
+                event.get("hostname"), self._workers_metadata
+            )
+            or self._default_queue_name
+        )
+
+        worker_name, _ = get_worker_names(event.get("hostname"))
+
+        labels = {
+            "name": event.get("name"),
+            "worker": worker_name,
+            "hostname": event.get("hostname"),
+            "queue_name": queue_name,
+        }
+
+        self._handle_task_generic(
+            event=event,
+            task=task,
+            metric_name="task_received",
+            labels=labels,
             event=event,
             task=task,
             metric_name="task_received",
@@ -295,7 +360,26 @@
             or self._default_queue_name
         )
 
-        self._handle_task_generic(
+        task = self._get_task_from_event(event)
+
+        hostname = event.get("hostname")
+        worker_name, _ = get_worker_names(hostname)
+
+        queue_name = (
+            getattr(task, "queue")
+            or get_queue_name_from_worker_metadata(hostname, self._workers_metadata)
+            or self._default_queue_name
+        )
+
+        self._handle_task_generic(
+            event=event,
+            task=task,
+            metric_name="task_started",
+            labels={
+                "name": getattr(task, "name"),
+                "worker": worker_name,
+                "hostname": hostname,
+                "queue_name": queue_name,
             event=event,
             task=task,
             metric_name="task_started",
@@ -319,7 +403,26 @@
             or self._default_queue_name
         )
 
-        self._handle_task_generic(
+        task = self._get_task_from_event(event)
+
+        hostname = event.get("hostname")
+        worker_name, _ = get_worker_names(hostname)
+
+        queue_name = (
+            getattr(task, "queue")
+            or get_queue_name_from_worker_metadata(hostname, self._workers_metadata)
+            or self._default_queue_name
+        )
+
+        self._handle_task_generic(
+            event=event,
+            task=task,
+            metric_name="task_succeeded",
+            labels={
+                "name": getattr(task, "name"),
+                "worker": worker_name,
+                "hostname": hostname,
+                "queue_name": queue_name,
             event=event,
             task=task,
             metric_name="task_succeeded",
@@ -376,6 +479,7 @@
         )
 
     def _handle_worker_heartbeat(self, event):
+        logging.debug(f"worker heartbeat received from {event.get('hostname')}")
         logging.debug(f"worker heartbeat received from {event.get('hostname')}")
 
         worker_name = event.get("hostname")
@@ -403,6 +507,13 @@
         self._state.event(event)
         return self._state.tasks.get(event.get("uuid"))
 
+        # todo: add metrics handling for active processes.
+        # todo: add metrics handling for processed tasks.
+
+    def _get_task_from_event(self, event) -> Task:
+        self._state.event(event)
+        return self._state.tasks.get(event.get("uuid"))
+
 
 async def main():
     roquefort = Roquefort(
