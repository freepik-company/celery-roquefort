--- conflicted
+++ resolved
@@ -140,12 +140,8 @@
             queue_name = metadata["queues"][0] or self._default_queue_name
 
             if (
-<<<<<<< HEAD
                 hostname.startswith("a1111-upscaler")
                 or time.time() - metadata["last_heartbeat"]
-=======
-                time.time() - metadata["last_heartbeat"]
->>>>>>> e61c8da7
                 > self._worker_heartbeat_timeout * 5
             ):
                 logging.warning(f"purging metrics for worker {worker}")
@@ -155,16 +151,11 @@
                 )
                 workers_to_remove.append(worker)
                 continue
-<<<<<<< HEAD
 
             if (
                 time.time() - metadata["last_heartbeat"]
                 > self._worker_heartbeat_timeout
             ):
-=======
-            
-            if time.time() - metadata["last_heartbeat"] > self._worker_heartbeat_timeout:
->>>>>>> e61c8da7
                 logging.debug(f"setting worker_active to 0 for worker {worker}")
                 self._metrics.set_gauge(
                     name="worker_active",
@@ -176,11 +167,7 @@
                     },
                 )
                 continue
-<<<<<<< HEAD
-
-=======
-            
->>>>>>> e61c8da7
+
         for worker in workers_to_remove:
             del self._workers_metadata[worker]
 
@@ -233,13 +220,9 @@
             consume_task = asyncio.create_task(self._consume_events_loop(handlers))
             purge_task = asyncio.create_task(self._purger_loop())
 
-<<<<<<< HEAD
             await asyncio.wait(
                 [consume_task, purge_task], return_when=asyncio.FIRST_COMPLETED
             )
-=======
-            await asyncio.wait([consume_task, purge_task], return_when=asyncio.FIRST_COMPLETED)
->>>>>>> e61c8da7
 
         except (KeyboardInterrupt, SystemExit):
             logging.info("Shutdown signal received, stopping metrics collection")
@@ -609,37 +592,11 @@
 
     def _load_worker_metadata(self, hostname: str = None) -> None:
 
-<<<<<<< HEAD
+
         if hostname and hostname in self._workers_metadata:
             return
-=======
-        if hostname and hostname in self._workers_metadata:
-            return
 
         destination = [hostname] if hostname else None 
-
-        queues = self._app.control.inspect(destination=destination).active_queues() or {}
-
-        for worker_name, queue_info_list in queues.items():
-            if worker_name not in self._workers_metadata:
-                self._workers_metadata[worker_name] = {"queues": [], "last_heartbeat": time.time()}
-
-            for queue_info in queue_info_list:
-                queue_name = queue_info.get("name")
-
-                if not queue_name:
-                    continue
-
-                if queue_name not in self._workers_metadata[worker_name]["queues"]:
-                    self._workers_metadata[worker_name]["queues"].append(queue_name)
-
-    def _load_worker_metadata(self, hostname: str = None) -> None:
-
-        if hostname and hostname in self._workers_metadata:
-            return
-
-        destination = [hostname] if hostname else None 
->>>>>>> e61c8da7
 
         destination = [hostname] if hostname else None
 
