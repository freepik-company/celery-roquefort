--- conflicted
+++ resolved
@@ -135,7 +135,6 @@
         self._app = Celery(broker=self._broker_url)
         self._state = self._app.events.State()
         handlers = {
-<<<<<<< HEAD
             "task-sent": self._handle_task_sent,
             "task-received": self._handle_task_received,
             "task-started": self._handle_task_started,
@@ -145,17 +144,6 @@
             "task-rejected": self._handle_task_rejected,
             "task-revoked": self._handle_task_revoked,
             "worker-heartbeat": self._handle_worker_heartbeat,
-=======
-            # "task-sent": self._handle_task_sent,
-            # "task-received": self._handle_task_received,
-            # "task-started": self._handle_task_started,
-            # "task-succeeded": self._handle_task_succeeded,
-            # "task-failed": self._handle_task_failed,
-            # "task-retried": self._handle_task_retried,
-            # "task-rejected": self._handle_task_rejected,
-            # "task-revoked": self._handle_task_revoked,
-            # "worker-heartbeat": self._handle_worker_heartbeat,
->>>>>>> 37854507
             "worker-online": self._handle_worker_status,
             "worker-offline": self._handle_worker_status,
         }
@@ -508,33 +496,23 @@
 
         hostname = event.get("hostname")
         worker_name, _ = get_worker_names(hostname)
-<<<<<<< HEAD
 
         if hostname in self._workers_metadata:
             self._workers_metadata[hostname]["last_heartbeat"] = time.time()
         else:
             self._load_worker_metadata(hostname)
-=======
->>>>>>> 37854507
 
         queue_name = (
             get_queue_name_from_worker_metadata(hostname, self._workers_metadata)
             or self._default_queue_name
         )
-<<<<<<< HEAD
 
         value = 1 if event.get("alive") else 0
-=======
->>>>>>> 37854507
 
         try:
             self._metrics.set_gauge(
                 name="worker_active",
-<<<<<<< HEAD
                 value=value,
-=======
-                value=1,
->>>>>>> 37854507
                 labels={
                     "hostname": hostname,
                     "worker": worker_name,
@@ -551,15 +529,9 @@
         event_type = event.get("type")
         hostname = event.get("hostname")
         worker_name, _ = get_worker_names(hostname)
-<<<<<<< HEAD
 
         logging.debug(f"received event {event_type} for worker {hostname}")
 
-=======
-        
-        logging.debug(f"received event {event_type} for worker {hostname}")
-        
->>>>>>> 37854507
         if event_type == "worker-online" and hostname not in self._workers_metadata:
             self._load_worker_metadata(hostname)
 
@@ -583,10 +555,6 @@
             },
         )
 
-<<<<<<< HEAD
-=======
-
->>>>>>> 37854507
     def _get_task_from_event(self, event) -> Task:
         self._state.event(event)
         return self._state.tasks.get(event.get("uuid"))
